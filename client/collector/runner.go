package collector

import (
	"flare-common/database"
	"flare-common/payload"
	"local/fdc/client/attestation"
	"local/fdc/client/timing"
	"log"
	"time"

	"gorm.io/gorm"
)

const (
	bitVoteBufferSize             = 10
	bitVoteOffChainTriggerSeconds = 15
	requestsBufferSize            = 10
	requestListenerInterval       = 2 * time.Second
	signingPolicyBufferSize       = 3
)

type Runner struct {
	Protocol              uint64
	SubmitContractAddress string
	RequestEventSig       string
	FdcContractAddress    string
	RelayContractAddress  string
	SigningPolicyEventSig string
	DB                    *gorm.DB
	submit1Sig            string
	RoundManager          *attestation.Manager
}

func New() *Runner {
	// TODO: Luka - get these from config
	// CONSTANTS
	requestEventSignature := "251377668af6553101c9bb094ba89c0c536783e005e203625e6cd57345918cc9"
	signingPolicySignature := "91d0280e969157fc6c5b8f952f237b03d934b18534dafcac839075bbc33522f8"
	submissionAddress := "2cA6571Daa15ce734Bbd0Bf27D5C9D16787fc33f"
	fdcContractAddress := "Cf6798810Bc8C0B803121405Fee2A5a9cc0CA5E5"
	relayAddress := "32D46A1260BB2D8C9d5Ab1C9bBd7FF7D7CfaabCC"
	submit1FuncSig := "6c532fae"

	roundManager := attestation.NewManager()

	config := database.DBConfig{
		Host:       "localhost",
		Port:       3306,
		Database:   "flare_ftso_indexer",
		Username:   "root",
		Password:   "root",
		LogQueries: false,
	}
	db, err := database.Connect(&config)
	if err != nil {
		log.Fatal("Could not connect to database:", err)
	}

	runner := Runner{
		Protocol:              200,
		SubmitContractAddress: submissionAddress,
		RequestEventSig:       requestEventSignature,
		FdcContractAddress:    fdcContractAddress,
		RelayContractAddress:  relayAddress,
		SigningPolicyEventSig: signingPolicySignature,
		DB:                    db,
		submit1Sig:            submit1FuncSig,
		RoundManager:          roundManager,
	}

	return &runner
}

const databasePollSeconds = 10

func (r *Runner) Run() {

	chooseTrigger := make(chan uint64)

	r.RoundManager.SigningPolicies = SigningPolicyInitializedListener(r.DB, r.RelayContractAddress, r.SigningPolicyEventSig, 3)

	r.RoundManager.BitVotes = BitVoteInitializedListener(r.DB, r.FdcContractAddress, r.submit1Sig, r.Protocol, bitVoteBufferSize, chooseTrigger)

	r.RoundManager.Requests = RequestsInitializedListener(r.DB, r.FdcContractAddress, r.RequestEventSig, requestsBufferSize, requestListenerInterval)

	state, err := database.FetchState(r.DB)
	if err != nil {
		log.Fatal("database error:", err)
	}

	nextChoosePhaseRoundIDEnd, nextChoosePhaseEndTimestamp := timing.NextChoosePhaseEnd(state.BlockTimestamp)

	go r.RoundManager.Run()

	ticker := time.NewTicker(databasePollSeconds * time.Second)

	for {
<<<<<<< HEAD
		state, err := database.FetchState(r.DB)
		if err != nil {
			log.Println("database error:", err)
		} else {
			tryTriggerBitVote(
				nextChoosePhaseRoundIDEnd, nextChoosePhaseEndTimestamp, state.BlockTimestamp, chooseTrigger,
			)
		}
=======

		time.Sleep(2 * time.Second)
		state, _ := database.FetchState(r.DB)
		tryTriggerBitVote(nextChoosePhaseRoundIDEnd, nextChoosePhaseEndTimestamp, state.BlockTimestamp, chooseTrigger)
>>>>>>> b524db7c

		<-ticker.C
	}

}

func tryTriggerBitVote(nextChoosePhaseRoundIDEnd *int, nextChoosePhaseEndTimestamp *uint64, currentBlockTime uint64, c chan uint64) {

	now := uint64(time.Now().Unix())

	if currentBlockTime > *nextChoosePhaseEndTimestamp {
		c <- uint64(*nextChoosePhaseRoundIDEnd)
		nextChoosePhaseRoundIDEnd, nextChoosePhaseEndTimestamp = timing.NextChoosePhaseEnd(currentBlockTime)
	}

	if (now - bitVoteOffChainTriggerSeconds) > *nextChoosePhaseEndTimestamp {
		c <- uint64(*nextChoosePhaseRoundIDEnd)
		*nextChoosePhaseRoundIDEnd++
		*nextChoosePhaseEndTimestamp = *nextChoosePhaseEndTimestamp + 90

	}

}

// BitVoteInitializedListener returns an initialized channel that servers payload data submitted do submitContractAddress to method with funcSig for protocol.
// Payload for roundID is served whenever a trigger provides a roundID
func BitVoteInitializedListener(db *gorm.DB, submitContractAddress, funcSig string, protocol uint64, bufferSize int, trigger <-chan uint64) <-chan payload.Round {

	out := make(chan payload.Round, bufferSize)

	go func() {

		for {
			roundID := <-trigger

			txs, err := database.FetchTransactionsByAddressAndSelectorTimestamp(
				db,
				submitContractAddress,
				funcSig,
				int64(timing.ChooseStartTimestamp(int(roundID))),
				int64(timing.ChooseEndTimestamp(int(roundID))),
			)
			if err != nil {
				// TODO implement backoff/retry
				log.Println("fetch txs error:", err)
				continue
			}

			bitVotes := []payload.Message{}
			for i := range txs {
				tx := &txs[i]
				payloads, err := payload.ExtractPayloads(tx)
				if err != nil {
					log.Println("extract payload error:", err)
					continue
				}

				bitVote, ok := payloads[protocol]
				if ok {
					bitVotes = append(bitVotes, bitVote)
				}

			}

			if len(bitVotes) > 0 {
				out <- payload.Round{Messages: bitVotes, ID: roundID}
			}
		}

	}()

	return out

}

func RequestsInitializedListener(
	db *gorm.DB, fdcContractAddress, requestEventSig string, bufferSize int, ListenerInterval time.Duration,
) <-chan []database.Log {

	out := make(chan []database.Log, bufferSize)

	go func() {

		trigger := time.NewTicker(ListenerInterval)

		_, startTimestamp := timing.LastCollectPhaseStart(uint64(time.Now().Unix()))

		state, err := database.FetchState(db)
		if err != nil {
			log.Fatal("fetch initial state error:", err)
		}

		lastQueriedBlock := state.Index

		logs, err := database.FetchLogsByAddressAndTopic0TimestampToBlockNumber(
			db, fdcContractAddress, requestEventSig, int64(startTimestamp), int64(state.Index),
		)
		if err != nil {
			log.Fatal("fetch initial logs error")
		}

		if len(logs) > 0 {
			out <- logs
		}

		for {
			<-trigger.C

			state, err = database.FetchState(db)
			if err != nil {
				// TODO implement backoff/retry
				log.Print("fetch state error:", err)
				continue
			}

			logs, err := database.FetchLogsByAddressAndTopic0BlockNumber(
				db, fdcContractAddress, requestEventSig, int64(lastQueriedBlock), int64(state.Index),
			)
			if err != nil {
				log.Print("fetch logs error:", err)
				continue
			}

			lastQueriedBlock = state.Index

			if len(logs) > 0 {
				log.Println("Added request to channel")
				log.Println(len(logs))
				out <- logs
			}

		}

	}()

	return out
}

func SigningPolicyInitializedListener(db *gorm.DB, relayContractAddress, signingPolicyInitializedEventSig string, bufferSize int) <-chan []database.Log {
	out := make(chan []database.Log, bufferSize)

	go func() {

		latestQuery := time.Now()
		twoWeeksBefore := latestQuery.Add(-2 * 7 * 24 * time.Hour)

		logs, err := database.FetchLogsByAddressAndTopic0Timestamp(
			db, relayContractAddress, signingPolicyInitializedEventSig, twoWeeksBefore.Unix(), latestQuery.Unix(),
		)

		log.Println("Logs length ", len(logs))

		out <- logs

		ticker := time.NewTicker(80 * time.Second) //TODO: optimize to reduce number of queries

		for {
			<-ticker.C

			now := time.Now()

			logs, err := database.FetchLogsByAddressAndTopic0Timestamp(
				db, relayContractAddress, signingPolicyInitializedEventSig, latestQuery.Unix(), now.Unix(),
			)
			if err != nil {
				log.Println("fetch logs error:", err)
				continue
			}

			latestQuery = now

			if len(logs) > 0 {
				log.Println("Added signing policy to channel")
				out <- logs
			}

		}

	}()

	return out

}<|MERGE_RESOLUTION|>--- conflicted
+++ resolved
@@ -71,7 +71,7 @@
 	return &runner
 }
 
-const databasePollSeconds = 10
+const databasePollSeconds = 2
 
 func (r *Runner) Run() {
 
@@ -95,7 +95,6 @@
 	ticker := time.NewTicker(databasePollSeconds * time.Second)
 
 	for {
-<<<<<<< HEAD
 		state, err := database.FetchState(r.DB)
 		if err != nil {
 			log.Println("database error:", err)
@@ -104,12 +103,6 @@
 				nextChoosePhaseRoundIDEnd, nextChoosePhaseEndTimestamp, state.BlockTimestamp, chooseTrigger,
 			)
 		}
-=======
-
-		time.Sleep(2 * time.Second)
-		state, _ := database.FetchState(r.DB)
-		tryTriggerBitVote(nextChoosePhaseRoundIDEnd, nextChoosePhaseEndTimestamp, state.BlockTimestamp, chooseTrigger)
->>>>>>> b524db7c
 
 		<-ticker.C
 	}
@@ -259,6 +252,9 @@
 		logs, err := database.FetchLogsByAddressAndTopic0Timestamp(
 			db, relayContractAddress, signingPolicyInitializedEventSig, twoWeeksBefore.Unix(), latestQuery.Unix(),
 		)
+		if err != nil {
+			log.Fatal("error fetching initial logs:", err)
+		}
 
 		log.Println("Logs length ", len(logs))
 
