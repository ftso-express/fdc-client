package collector

import (
	"flare-common/database"
	"flare-common/payload"
	"local/fdc/client/attestation"
	"local/fdc/client/config"
	"local/fdc/client/timing"
	"log"
	"time"

	"gorm.io/gorm"
)

const (
	bitVoteBufferSize             = 10
	bitVoteOffChainTriggerSeconds = 15
	requestsBufferSize            = 10
	requestListenerInterval       = 2 * time.Second
	signingPolicyBufferSize       = 3
)

type Runner struct {
	Protocol              uint64
	SubmitContractAddress string
	RequestEventSig       string
	FdcContractAddress    string
	RelayContractAddress  string
	SigningPolicyEventSig string
	DB                    *gorm.DB
	submit1Sig            string
	RoundManager          *attestation.Manager
}

func New(user config.UserConfigRaw, system config.SystemConfig) *Runner {
	// TODO: Luka - get these from config
	// CONSTANTS
	requestEventSignature := "251377668af6553101c9bb094ba89c0c536783e005e203625e6cd57345918cc9"
	signingPolicySignature := "91d0280e969157fc6c5b8f952f237b03d934b18534dafcac839075bbc33522f8"
	submit1FuncSig := "6c532fae"

	roundManager := attestation.NewManager(user)

	db, err := database.Connect(&user.DB)
	if err != nil {
		log.Fatal("Could not connect to database:", err)
	}

	runner := Runner{
		Protocol:              system.Listener.Protocol,
		SubmitContractAddress: system.Listener.SubmitContractAddress,
		RequestEventSig:       requestEventSignature,
		FdcContractAddress:    system.Listener.FdcContractAddress,
		RelayContractAddress:  system.Listener.RelayContractAddress,
		SigningPolicyEventSig: signingPolicySignature,
		DB:                    db,
		submit1Sig:            submit1FuncSig,
		RoundManager:          roundManager,
	}

	return &runner
}

const databasePollSeconds = 2

func (r *Runner) Run() {

	chooseTrigger := make(chan uint64)

	r.RoundManager.SigningPolicies = SigningPolicyInitializedListener(r.DB, r.RelayContractAddress, r.SigningPolicyEventSig, 3)

	r.RoundManager.BitVotes = BitVoteInitializedListener(r.DB, r.FdcContractAddress, r.submit1Sig, r.Protocol, bitVoteBufferSize, chooseTrigger)

	r.RoundManager.Requests = RequestsInitializedListener(r.DB, r.FdcContractAddress, r.RequestEventSig, requestsBufferSize, requestListenerInterval)

	state, err := database.FetchState(r.DB)
	if err != nil {
		log.Fatal("database error:", err)
	}

	nextChoosePhaseRoundIDEnd, nextChoosePhaseEndTimestamp := timing.NextChoosePhaseEnd(state.BlockTimestamp)

	go r.RoundManager.Run()

	ticker := time.NewTicker(databasePollSeconds * time.Second)

<<<<<<< HEAD
		time.Sleep(2 * time.Second)
=======
	for {
>>>>>>> 809daed3
		state, err := database.FetchState(r.DB)
		if err != nil {
			log.Println("database error:", err)
		} else {
			tryTriggerBitVote(
				nextChoosePhaseRoundIDEnd, nextChoosePhaseEndTimestamp, state.BlockTimestamp, chooseTrigger,
			)
		}
<<<<<<< HEAD
=======

		<-ticker.C
>>>>>>> 809daed3
	}

}

func tryTriggerBitVote(nextChoosePhaseRoundIDEnd *int, nextChoosePhaseEndTimestamp *uint64, currentBlockTime uint64, c chan uint64) {

	now := uint64(time.Now().Unix())

	if currentBlockTime > *nextChoosePhaseEndTimestamp {
		c <- uint64(*nextChoosePhaseRoundIDEnd)
		nextChoosePhaseRoundIDEnd, nextChoosePhaseEndTimestamp = timing.NextChoosePhaseEnd(currentBlockTime)
	}

	if (now - bitVoteOffChainTriggerSeconds) > *nextChoosePhaseEndTimestamp {
		c <- uint64(*nextChoosePhaseRoundIDEnd)
		*nextChoosePhaseRoundIDEnd++
		*nextChoosePhaseEndTimestamp = *nextChoosePhaseEndTimestamp + 90

	}

}

// BitVoteInitializedListener returns an initialized channel that servers payload data submitted do submitContractAddress to method with funcSig for protocol.
// Payload for roundID is served whenever a trigger provides a roundID
func BitVoteInitializedListener(db *gorm.DB, submitContractAddress, funcSig string, protocol uint64, bufferSize int, trigger <-chan uint64) <-chan payload.Round {

	out := make(chan payload.Round, bufferSize)

	go func() {

		for {
			roundID := <-trigger

			txs, err := database.FetchTransactionsByAddressAndSelectorTimestamp(
				db,
				submitContractAddress,
				funcSig,
				int64(timing.ChooseStartTimestamp(int(roundID))),
				int64(timing.ChooseEndTimestamp(int(roundID))),
			)
			if err != nil {
				// TODO implement backoff/retry
				log.Println("fetch txs error:", err)
				continue
			}

			bitVotes := []payload.Message{}
			for i := range txs {
				tx := &txs[i]
				payloads, err := payload.ExtractPayloads(tx)
				if err != nil {
					log.Println("extract payload error:", err)
					continue
				}

				bitVote, ok := payloads[protocol]
				if ok {
					bitVotes = append(bitVotes, bitVote)
				}

			}

			if len(bitVotes) > 0 {
				out <- payload.Round{Messages: bitVotes, ID: roundID}
			}
		}

	}()

	return out

}

func RequestsInitializedListener(
	db *gorm.DB, fdcContractAddress, requestEventSig string, bufferSize int, ListenerInterval time.Duration,
) <-chan []database.Log {

	out := make(chan []database.Log, bufferSize)

	go func() {

		trigger := time.NewTicker(ListenerInterval)

		_, startTimestamp := timing.LastCollectPhaseStart(uint64(time.Now().Unix()))

		state, err := database.FetchState(db)
		if err != nil {
			log.Fatal("fetch initial state error:", err)
		}

		lastQueriedBlock := state.Index

		logs, err := database.FetchLogsByAddressAndTopic0TimestampToBlockNumber(
			db, fdcContractAddress, requestEventSig, int64(startTimestamp), int64(state.Index),
		)
		if err != nil {
			log.Fatal("fetch initial logs error")
		}

		if len(logs) > 0 {
			out <- logs
		}

		for {
			<-trigger.C

			state, err = database.FetchState(db)
			if err != nil {
				// TODO implement backoff/retry
				log.Print("fetch state error:", err)
				continue
			}

			logs, err := database.FetchLogsByAddressAndTopic0BlockNumber(
				db, fdcContractAddress, requestEventSig, int64(lastQueriedBlock), int64(state.Index),
			)
			if err != nil {
				log.Print("fetch logs error:", err)
				continue
			}

			lastQueriedBlock = state.Index

			if len(logs) > 0 {
				log.Println("Added request to channel")
				log.Println(len(logs))
				out <- logs
			}

		}

	}()

	return out
}

func SigningPolicyInitializedListener(db *gorm.DB, relayContractAddress, signingPolicyInitializedEventSig string, bufferSize int) <-chan []database.Log {
	out := make(chan []database.Log, bufferSize)

	go func() {

		latestQuery := time.Now()
		twoWeeksBefore := latestQuery.Add(-2 * 7 * 24 * time.Hour)

		logs, err := database.FetchLogsByAddressAndTopic0Timestamp(
			db, relayContractAddress, signingPolicyInitializedEventSig, twoWeeksBefore.Unix(), latestQuery.Unix(),
		)
		if err != nil {
			log.Fatal("error fetching initial logs:", err)
		}

		log.Println("Logs length ", len(logs))

		out <- logs

		ticker := time.NewTicker(80 * time.Second) //TODO: optimize to reduce number of queries

		for {
			<-ticker.C

			now := time.Now()

			logs, err := database.FetchLogsByAddressAndTopic0Timestamp(
				db, relayContractAddress, signingPolicyInitializedEventSig, latestQuery.Unix(), now.Unix(),
			)
			if err != nil {
				log.Println("fetch logs error:", err)
				continue
			}

			latestQuery = now

			if len(logs) > 0 {
				log.Println("Added signing policy to channel")
				out <- logs
			}

		}

	}()

	return out

}<|MERGE_RESOLUTION|>--- conflicted
+++ resolved
@@ -84,11 +84,7 @@
 
 	ticker := time.NewTicker(databasePollSeconds * time.Second)
 
-<<<<<<< HEAD
-		time.Sleep(2 * time.Second)
-=======
 	for {
->>>>>>> 809daed3
 		state, err := database.FetchState(r.DB)
 		if err != nil {
 			log.Println("database error:", err)
@@ -97,11 +93,8 @@
 				nextChoosePhaseRoundIDEnd, nextChoosePhaseEndTimestamp, state.BlockTimestamp, chooseTrigger,
 			)
 		}
-<<<<<<< HEAD
-=======
 
 		<-ticker.C
->>>>>>> 809daed3
 	}
 
 }
