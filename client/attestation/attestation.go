package attestation

import (
	"bytes"
	"context"
	"encoding/hex"
	"errors"
	"flare-common/database"
	"flare-common/events"
<<<<<<< HEAD
	bitvotes "local/fdc/client/attestation/bitVotes"
=======
	"fmt"
	"local/fdc/client/config"
>>>>>>> 9de3e92f
	"local/fdc/client/timing"
	hub "local/fdc/contracts/FDC"
	"math/big"

	"github.com/ethereum/go-ethereum/accounts/abi"
	"github.com/ethereum/go-ethereum/common"
)

type Status int

const (
	Unprocessed Status = iota
	UnsupportedPair
	Waiting
	Processing
	Success
	WrongMIC
	InvalidLUT
	Retrying
	ProcessError
	Unconfirmed
)

type IndexLog struct {
	BlockNumber uint64
	LogIndex    uint64 // consecutive number of log in block
}

// earlierLog returns true if a has lower blockNumber then b or has the same blockNumber and lower LogIndex. Otherwise, it returns false.
func earlierLog(a, b IndexLog) bool {
	if a.BlockNumber < b.BlockNumber {
		return true
	}
	if a.BlockNumber == b.BlockNumber && a.LogIndex < b.LogIndex {
		return true
	}

	return false

}

type Attestation struct {
	Indexes     []IndexLog // indexLogs of all logs in the round with the Request. The earliest is in the first place.
	RoundId     uint64
	Request     Request
	Response    Response
	Fee         *big.Int // sum of fees of all logs in the round with the Request
	Status      Status
	Consensus   bool
	Hash        common.Hash
	Abi         *abi.Arguments
	LutLimit    uint64
	queueName   string
	Credentials *VerifierCredentials
}

// attestationFromDatabaseLog creates an Attestation from a request event log.
func attestationFromDatabaseLog(request database.Log) (Attestation, error) {

	requestLog, err := ParseAttestationRequestLog(request)

	if err != nil {
		return Attestation{}, fmt.Errorf("parsing log: %w", err)
	}

	roundId, err := timing.RoundIdForTimestamp(request.Timestamp)

	if err != nil {
		return Attestation{}, fmt.Errorf("parsing log, roundId: %w", err)
	}

	indexes := []IndexLog{{request.BlockNumber, request.LogIndex}}

	attestation := Attestation{
		Indexes: indexes,
		RoundId: roundId,
		Request: requestLog.Data,
		Fee:     requestLog.Fee,
		Status:  Waiting,
	}

	return attestation, nil
}

// AddToQueue adds the attestation to the correct verifier queue.
func (m *Manager) AddToQueue(ctx context.Context, attestation *Attestation) error {

	err := attestation.prepareRequest(m.attestationTypeConfig)

	if err != nil {
		return fmt.Errorf("preparing request: %w", err)
	}

	queue, ok := m.queues[attestation.queueName]

	if !ok {
		return fmt.Errorf("queue %s does not exist", attestation.queueName)
	}

	err = queue.Enqueue(ctx, attestation)

	return err
}

// handle sends the attestation request to the correct verifier server and validates the response.
func (a *Attestation) handle(ctx context.Context) error {

	confirmed, err := ResolveAttestationRequest(ctx, a)

	if err != nil {
		a.Status = ProcessError

		return fmt.Errorf("handle, resolve request: %w", err)
	}

	if !confirmed {

		a.Status = Unconfirmed

		log.Debugf("unconfirmed request: ")

		return nil
	}

	err = a.validateResponse()

	if err != nil {

		return fmt.Errorf("handle, validate response: %w", err)

	}

	return nil

}

// prepareRequest adds response ABI, LUT limit and verifierCredentials to the Attestation and returns the verifier credentials.
func (a *Attestation) prepareRequest(attestationTypesConfigs config.AttestationTypes) error {

	attType, err := a.Request.AttestationType()
	if err != nil {
		a.Status = ProcessError
		return err
	}

	source, err := a.Request.Source()

	if err != nil {
		a.Status = ProcessError
		return err
	}

	attestationTypeConfig, ok := attestationTypesConfigs[attType]

	if !ok {
		a.Status = UnsupportedPair
		return fmt.Errorf("prepare request: no configs for: %s", string(bytes.Trim(attType[:], "\x00")))

	}

	a.Abi = &attestationTypeConfig.ResponseArguments

	sourceConfig, ok := attestationTypeConfig.SourcesConfig[source]

	if !ok {
		a.Status = UnsupportedPair
		return fmt.Errorf("prepare request: no configs for: %s, %s", string(bytes.Trim(attType[:], "\x00")), string(bytes.Trim(source[:], "\x00")))

	}

	a.LutLimit = sourceConfig.LutLimit
	a.Status = Processing

	a.Credentials = new(VerifierCredentials)

	a.Credentials.Url = sourceConfig.Url
	a.Credentials.apiKey = sourceConfig.ApiKey

	a.queueName = sourceConfig.QueueName

	return nil

}

// validateResponse checks the MIC and LUT of the attestation. If both conditions pass, hash is computed and added to the attestation.
func (a *Attestation) validateResponse() error {

	// MIC
	micReq, err := a.Request.Mic()

	if err != nil {
		a.Status = ProcessError

		return errors.New("no mic in request")
	}

	micRes, err := a.Response.ComputeMic(a.Abi)

	if err != nil {
		a.Status = ProcessError

		return fmt.Errorf("cannot compute mic %w", err)
	}

	if micReq != micRes {
		a.Status = WrongMIC
		return errors.New("wrong mic")
	}

	// LUT
	lut, err := a.Response.LUT()

	if err != nil {
		a.Status = ProcessError

		return errors.New("cannot read lut")
	}

	roundStart := timing.ChooseStartTimestamp(a.RoundId)

	if !validLUT(lut, a.LutLimit, roundStart) {
		a.Status = InvalidLUT
		return errors.New("lut too old")
	}

	// HASH
	a.Hash, err = a.Response.Hash(a.RoundId)

	if err != nil {
		a.Status = ProcessError
		return errors.New("cannot compute hash")
	}

	a.Status = Success

	return nil
}

// ParseAttestationRequestLog tries to parse AttestationRequest log as stored in the database.
func ParseAttestationRequestLog(dbLog database.Log) (*hub.HubAttestationRequest, error) {
	contractLog, err := events.ConvertDatabaseLogToChainLog(dbLog)
	if err != nil {
		return nil, err
	}
	return hubFilterer.ParseAttestationRequest(*contractLog)
}

// index is used to safely retrieve Index for sorting purposes.
func (a *Attestation) index() IndexLog {
	if len(a.Indexes) > 0 {
		return a.Indexes[0]
	}
<<<<<<< HEAD
	return relayFilterer.ParseSigningPolicyInitialized(*contractLog)
}

// BitVoteFromAttestations calculates BitVote for an array of attestations.
// For i-th attestation in array, i-th bit in BitVote(from the right) is 1 if and only if i-th attestation status is Success.
// Sorting of attestation must be done prior.
func BitVoteFromAttestations(attestations []*Attestation) (bitvotes.BitVote, error) {
	bitVector := big.NewInt(0)

	if len(attestations) > 65535 {
		return bitvotes.BitVote{}, errors.New("more than 65536 attestations")
	}

	for i, a := range attestations {
		if a.Status == Success {
			bitVector.SetBit(bitVector, i, 1)
		}

	}

	return bitvotes.BitVote{uint16(len(attestations)), bitVector}, nil
=======
	log.Panicf("attestation without index in round %d with request %s", a.RoundId, hex.EncodeToString(a.Request)) // this should never happen
	return IndexLog{18446744073709551615, 18446744073709551615}
>>>>>>> 9de3e92f
}<|MERGE_RESOLUTION|>--- conflicted
+++ resolved
@@ -7,12 +7,9 @@
 	"errors"
 	"flare-common/database"
 	"flare-common/events"
-<<<<<<< HEAD
+	"fmt"
 	bitvotes "local/fdc/client/attestation/bitVotes"
-=======
-	"fmt"
 	"local/fdc/client/config"
->>>>>>> 9de3e92f
 	"local/fdc/client/timing"
 	hub "local/fdc/contracts/FDC"
 	"math/big"
@@ -265,8 +262,8 @@
 	if len(a.Indexes) > 0 {
 		return a.Indexes[0]
 	}
-<<<<<<< HEAD
-	return relayFilterer.ParseSigningPolicyInitialized(*contractLog)
+	log.Panicf("attestation without index in round %d with request %s", a.RoundId, hex.EncodeToString(a.Request)) // this should never happen
+	return IndexLog{18446744073709551615, 18446744073709551615}
 }
 
 // BitVoteFromAttestations calculates BitVote for an array of attestations.
@@ -286,9 +283,5 @@
 
 	}
 
-	return bitvotes.BitVote{uint16(len(attestations)), bitVector}, nil
-=======
-	log.Panicf("attestation without index in round %d with request %s", a.RoundId, hex.EncodeToString(a.Request)) // this should never happen
-	return IndexLog{18446744073709551615, 18446744073709551615}
->>>>>>> 9de3e92f
+	return bitvotes.BitVote{Length: uint16(len(attestations)), BitVector: bitVector}, nil
 }