package attestation

import (
	"errors"
	"flare-common/contacts/relay"
	"flare-common/database"
	"flare-common/events"
	"local/fdc/client/verification"
	hub "local/fdc/contracts/FDC"
	"math/big"

	"github.com/ethereum/go-ethereum/accounts/abi"
	"github.com/ethereum/go-ethereum/common"
)

type Status int

const (
	Unprocessed     Status = iota
	UnsupportedPair Status = 2
	Waiting         Status = 3
	Processing      Status = 4
	Success         Status = 5
	WrongMIC        Status = 6
	WrongLUT        Status = 7
	Retrying        Status = 8
	ProcessError    Status = 9
)

type IndexLog struct {
	BlockNumber uint64
	LogIndex    uint64
}

// lessLog returns true if a has lower blockNumber as b or the same blockNumber and lower LogIndex. Otherwise, it returns false.
func lessLog(a, b IndexLog) bool {
	if a.BlockNumber < b.BlockNumber {
		return true
	}
	if a.BlockNumber == b.BlockNumber && a.LogIndex < b.LogIndex {
		return true
	}

	return false

}

type Attestation struct {
	Index     IndexLog
	RoundID   uint64
	Request   verification.Request
	Response  verification.Response
	Fee       *big.Int
	Status    Status
	Consensus bool
	Hash      common.Hash
	abi       abi.Arguments
}

// validateResponse check the MIC of the response against the MIC of the request. If the check is successful, attestation status is set to success and attestation hash is computed and set.
func (a *Attestation) validateResponse() error {

	micReq, err := a.Request.Mic()

	if err != nil {
		a.Status = ProcessError

		return errors.New("no mic in request")
	}

	micRes, err := a.Response.ComputeMic(a.abi)

	if err != nil {
		a.Status = ProcessError

		return errors.New("cannot compute mic")
	}

	if micReq != micRes {
		a.Status = WrongMIC
		return nil
	}

	_, err = a.Response.AddRound(a.RoundID)
<<<<<<< HEAD

	if err != nil {
		a.Status = ProcessError
		return errors.New("cannot set round")
=======
	if err != nil {
		a.Status = ProcessError
		return errors.New("cannot compute hash")
>>>>>>> 809daed3
	}

	a.Hash, err = a.Response.Hash()
	if err != nil {
		a.Status = ProcessError
		return errors.New("cannot compute hash")
	}

	a.Status = Success

	return nil
}

// ParseAttestationRequestLog tries to parse AttestationRequest log as stored in the database.
func ParseAttestationRequestLog(dbLog database.Log) (*hub.HubAttestationRequest, error) {
	contractLog, err := events.ConvertDatabaseLogToChainLog(dbLog)
	if err != nil {
		return nil, err
	}
	return hubFilterer.ParseAttestationRequest(*contractLog)
}

// ParseSigningPolicyInitializedLog tries to parse SigningPolicyInitialized log as stored in the database.
func ParseSigningPolicyInitializedLog(dbLog database.Log) (*relay.RelaySigningPolicyInitialized, error) {
	contractLog, err := events.ConvertDatabaseLogToChainLog(dbLog)
	if err != nil {
		return nil, err
	}
	return relayFilterer.ParseSigningPolicyInitialized(*contractLog)
}<|MERGE_RESOLUTION|>--- conflicted
+++ resolved
@@ -82,16 +82,17 @@
 	}
 
 	_, err = a.Response.AddRound(a.RoundID)
-<<<<<<< HEAD
 
 	if err != nil {
 		a.Status = ProcessError
 		return errors.New("cannot set round")
-=======
+	}
+
+	a.Hash, err = a.Response.Hash()
+
 	if err != nil {
 		a.Status = ProcessError
 		return errors.New("cannot compute hash")
->>>>>>> 809daed3
 	}
 
 	a.Hash, err = a.Response.Hash()
