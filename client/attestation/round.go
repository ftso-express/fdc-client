--- conflicted
+++ resolved
@@ -27,16 +27,10 @@
 type Round struct {
 	roundId          uint64
 	Attestations     []*Attestation
-<<<<<<< HEAD
+	attestationMap   map[common.Hash]*Attestation
 	bitVotes         []*bitvotes.WeightedBitVote
 	bitVoteCheckList map[common.Address]*bitvotes.WeightedBitVote
 	ConsensusBitVote bitvotes.BitVote
-=======
-	attestationMap   map[common.Hash]*Attestation
-	bitVotes         []*WeightedBitVote
-	bitVoteCheckList map[common.Address]*WeightedBitVote
-	ConsensusBitVote BitVote
->>>>>>> 9de3e92f
 	voterSet         *policy.VoterSet
 	merkleTree       merkle.Tree
 }
@@ -111,7 +105,6 @@
 	})
 }
 
-<<<<<<< HEAD
 // BitVote returns the BitVote for the round according to the current status of Attestations.
 func (r *Round) BitVote() (bitvotes.BitVote, error) {
 
@@ -119,8 +112,6 @@
 	return BitVoteFromAttestations(r.Attestations)
 }
 
-=======
->>>>>>> 9de3e92f
 // BitVoteHex returns the hex string encoded BitVote for the round according to the current status of Attestations.
 func (r *Round) BitVoteHex() (string, error) {
 
@@ -151,14 +142,9 @@
 		RoundID:          r.roundId,
 		WeightedBitVotes: r.bitVotes,
 		TotalWeight:      r.voterSet.TotalWeight,
-<<<<<<< HEAD
 		Fees:             fees,
-	})
-=======
-		Attestations:     r.Attestations,
 	},
 		protocolId)
->>>>>>> 9de3e92f
 	if err != nil {
 		return err
 
@@ -168,12 +154,8 @@
 	return r.setConsensusStatus(consensus)
 }
 
-<<<<<<< HEAD
+// GetConsensusBitVote returns consensus BitVote if it is already computed.
 func (r *Round) GetConsensusBitVote() (bitvotes.BitVote, error) {
-=======
-// GetConsensusBitVote returns consensus BitVote if it is already computed.
-func (r *Round) GetConsensusBitVote() (BitVote, error) {
->>>>>>> 9de3e92f
 
 	if r.ConsensusBitVote.BitVector == nil {
 		return bitvotes.BitVote{}, errors.New("no consensus bitVote")
@@ -185,7 +167,7 @@
 // setConsensusStatus sets consensus status of the attestations.
 // The scenario where a chosen attestation is missing is not possible as in such case, it is not possible to compute the consensus bitVote.
 // It is assumed that the Attestations are already ordered.
-func (r *Round) setConsensusStatus(consensusBitVote BitVote) error {
+func (r *Round) setConsensusStatus(consensusBitVote bitvotes.BitVote) error {
 
 	// sanity check
 	if consensusBitVote.BitVector.BitLen() > len(r.Attestations) {
@@ -304,15 +286,20 @@
 		weightedBitVote.BitVote = bitVote
 		weightedBitVote.Weight = weight
 		weightedBitVote.Index = voter.Index
-		weightedBitVote.IndexTx = bitvotes.IndexTx{message.BlockNumber, message.TransactionIndex}
-	} else if exists && bitvotes.EarlierTx(weightedBitVote.IndexTx, bitvotes.IndexTx{message.BlockNumber, message.TransactionIndex}) {
+		weightedBitVote.IndexTx = bitvotes.IndexTx{
+			BlockNumber:      message.BlockNumber,
+			TransactionIndex: message.TransactionIndex,
+		}
+	} else if exists && bitvotes.EarlierTx(weightedBitVote.IndexTx, bitvotes.IndexTx{BlockNumber: message.BlockNumber, TransactionIndex: message.TransactionIndex}) {
 		// more than one submission. The later submission is considered to be valid.
 
 		weightedBitVote.BitVote = bitVote
 		weightedBitVote.Weight = weight
 		weightedBitVote.Index = voter.Index
-		weightedBitVote.IndexTx = bitvotes.IndexTx{message.BlockNumber, message.TransactionIndex}
-
+		weightedBitVote.IndexTx = bitvotes.IndexTx{
+			BlockNumber:      message.BlockNumber,
+			TransactionIndex: message.TransactionIndex,
+		}
 	}
 
 	return nil
