package attestation

import (
	"errors"
	"flare-common/contacts/relay"
	"flare-common/database"
	"flare-common/payload"
	"flare-common/policy"
	"local/fdc/client/config"
	"local/fdc/client/timing"
	hub "local/fdc/contracts/FDC"
	"log"

	"github.com/ethereum/go-ethereum/common"
)

// capacity of rounds cache
const roundBuffer uint64 = 256

// hubFilterer is only used for Attestation Requests logs parsing. Set in init().
var hubFilterer *hub.HubFilterer

// relayFilterer is only used for SigningPolicyInitialized logs parsing. Set in init()
var relayFilterer *relay.RelayFilterer

// init sets the hubFilterer and relayFilterer.
func init() {

	hubFilterer, _ = hub.NewHubFilterer(common.Address{}, nil)

	relayFilterer, _ = relay.NewRelayFilterer(common.Address{}, nil)
}

type Manager struct {
	rounds               map[uint64]*Round //cyclically cached rounds with buffer roundBuffer.
	Requests             <-chan []database.Log
	BitVotes             <-chan payload.Round
	SigningPolicies      <-chan []database.Log
	signingPolicyStorage *policy.SigningPolicyStorage
	verifierServers      map[[64]byte]config.VerifierCredentials // the keys are crypto.Keccak256Hash(AttestationTypeAndSource)
	abiConfig            config.AbiConfig
}

// NewManager initializes attestation round manager
func NewManager(configs config.UserConfigRaw) *Manager {
	rounds := make(map[uint64]*Round)
	signingPolicyStorage := policy.NewSigningPolicyStorage()

	abiConfig, err := config.ParseAbi(configs.Abis)

	if err != nil {
		log.Panicf("parsing abis: %s", err)

	}

	verifierServers, err := config.ParseVerifiers(configs.Verifiers)

	if err != nil {
		log.Panicf("parsing verifiers: %s", err)

	}

	return &Manager{rounds: rounds, signingPolicyStorage: signingPolicyStorage, abiConfig: abiConfig, verifierServers: verifierServers}
}

// Run starts processing data received through the manager's channels.
// SigningPolicies channel is prioritized.
func (m *Manager) Run() {
	// Get signing policy first as we cannot process any other message types
	// without a signing policy.
	signingPolicies := <-m.SigningPolicies
	log.Println("Initial signing policy received.")

	for i := range signingPolicies {
		if err := m.OnSigningPolicy(signingPolicies[i]); err != nil {
			log.Fatal("signing policy error:", err)
		}
	}

	for {
		select {
		case signingPolicies := <-m.SigningPolicies:

			log.Println("New signing policy received.")

			for i := range signingPolicies {

				if err := m.OnSigningPolicy(signingPolicies[i]); err != nil {
					log.Println("signing policy error:", err)
				}

			}
		case round := <-m.BitVotes:

			log.Printf("Received %d bitVotes for round %d.", len(round.Messages), round.ID)

			for i := range round.Messages {

				if err := m.OnBitVote(round.Messages[i]); err != nil {
					log.Println("bit vote error:", err)
				}
			}

			r, ok := m.Round(round.ID)
			if !ok {
				break
			}

			err := r.ComputeConsensusBitVote()

			if err != nil {
				log.Printf("Failed bitVote for round %d", round.ID)
			} else {
				log.Printf("Consensus bitVote for round %d computed.", round.ID)
			}

		case requests := <-m.Requests:

			log.Printf("Received %d requests.", len(requests))

<<<<<<< HEAD
						err := m.OnRequest(requests[i])

						if err != nil {
							log.Printf("Error on request: %s", err)
						}
=======
			for i := range requests {
>>>>>>> 809daed3

				if err := m.OnRequest(requests[i]); err != nil {
					log.Println("requests error:", err)
				}

			}
		}
	}
}

// GetOrCreateRound returns a round for roundId either from manager if a round is already stored or creates a new one and stores it.
func (m *Manager) GetOrCreateRound(roundId uint64) (*Round, error) {

	round, ok := m.Round(roundId)

	if ok && round.roundId == roundId {
		return round, nil
	}

	policy, _ := m.signingPolicyStorage.GetForVotingRound(uint32(roundId))

	if policy == nil {
		log.Printf("No signing policy for round %d.", roundId)
		return nil, errors.New("no signing policy")
	}

	round = CreateRound(roundId, policy.Voters)
	log.Printf("Round %d created.", roundId)

	m.Store(round)
	return round, nil
}

// Round returns a round for roundId stored by the Manager. If round is not stored, false is returned.
func (m *Manager) Round(roundId uint64) (*Round, bool) {

	roundReminder := roundId / roundBuffer

	round, ok := m.rounds[roundReminder]

	if ok && round.roundId == roundId {
		return round, true
	}

	return nil, false
}

// Store stores round in to the cyclic cache
func (m *Manager) Store(round *Round) {

	roundReminder := round.roundId / roundBuffer

	m.rounds[roundReminder] = round
}

// OnBitVote process payload message that is assumed to be a bitVote and adds it to the correct round.
func (m *Manager) OnBitVote(message payload.Message) error {

	if message.Timestamp < timing.ChooseStartTimestamp(int(message.VotingRound)) {
		return errors.New("bitvote too soon")
	}

	if message.Timestamp > timing.ChooseEndTimestamp(int(message.VotingRound)) {
		return errors.New("bitvote too late")
	}

	round, err := m.GetOrCreateRound(message.VotingRound)

	if err != nil {
		return err
	}

	err = round.ProcessBitVote(message)

	if err != nil {
		return err
	}

	return nil
}

// OnRequest process the attestation request.
// The request parsed into an Attestation that is assigned to an attestation round according to the timestamp.
// The request is sent to verifier server and the verifier's response is validated.
func (m *Manager) OnRequest(request database.Log) error {

	log.Println("Processing request")
	// log.Println(request)

	roundID := timing.RoundIDForTimestamp(request.Timestamp)

	attestation := Attestation{}

	attestation.RoundID = roundID

	data, err := ParseAttestationRequestLog(request)

	if err != nil {
		log.Println("Error parsing attestation request")
		return err
	}

	attestation.Request = data.Data

	attestation.Fee = data.Fee

	attestation.Status = Waiting

	attestation.Index.BlockNumber = request.BlockNumber
	attestation.Index.LogIndex = request.LogIndex

	round, err := m.GetOrCreateRound(roundID)

	if err != nil {
		log.Println("Error getting or creating round")
		return err
	}

	round.Attestations = append(round.Attestations, &attestation)

	go func() {
		if err := m.handleAttestation(&attestation); err != nil {
			log.Println("Error handling attestation:", err)
		}
	}()

	return nil

}

func (m *Manager) handleAttestation(attestation *Attestation) error {
	attTypeAndSource, err := attestation.Request.AttestationTypeAndSource()
	if err != nil {
		attestation.Status = ProcessError
		return err
	}

	attType, err := attestation.Request.AttestationType()
	if err != nil {
		attestation.Status = ProcessError
		return err
	}

	attestation.abi = m.abiConfig.ResponseArguments[attType]

	verifier, ok := m.VerifierServer(attTypeAndSource)

	if !ok {
		attestation.Status = UnsupportedPair
		return errors.New("unsupported pair")

	}

	attestation.Status = Processing

	err = ResolveAttestationRequest(attestation, verifier)

	if err != nil {
		log.Println("Error resolving attestation request")
		attestation.Status = ProcessError

		return err
	} else {
		log.Println("Response received, validating...")
		err := attestation.validateResponse()
		log.Println(attestation.Status, attestation.RoundID)
		return err
	}
}

// OnSigningPolicy parsed SigningPolicyInitialized log and stores it into the signingPolicyStorage.
func (m *Manager) OnSigningPolicy(initializedPolicy database.Log) error {
	log.Println("Processing signing policy")

	data, err := ParseSigningPolicyInitializedLog(initializedPolicy)

	if err != nil {
		log.Println("Error parsing signing policy")
		return err
	}

	parsedPolicy := policy.NewSigningPolicy(data)

	err = m.signingPolicyStorage.Add(parsedPolicy)

	return err

}<|MERGE_RESOLUTION|>--- conflicted
+++ resolved
@@ -118,15 +118,7 @@
 
 			log.Printf("Received %d requests.", len(requests))
 
-<<<<<<< HEAD
-						err := m.OnRequest(requests[i])
-
-						if err != nil {
-							log.Printf("Error on request: %s", err)
-						}
-=======
 			for i := range requests {
->>>>>>> 809daed3
 
 				if err := m.OnRequest(requests[i]); err != nil {
 					log.Println("requests error:", err)
