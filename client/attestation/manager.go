--- conflicted
+++ resolved
@@ -226,7 +226,7 @@
 
 	go func() {
 		if err := m.handleAttestation(&attestation); err != nil {
-			log.Println("error handling attestation:", err)
+			log.Println("Error handling attestation:", err)
 		}
 	}()
 
@@ -236,28 +236,18 @@
 
 func (m *Manager) handleAttestation(attestation *Attestation) error {
 	attTypeAndSource, err := attestation.Request.AttestationTypeAndSource()
-
-<<<<<<< HEAD
-	if err != nil {
-=======
-		attType, err := attestation.Request.AttestationType()
-
-		if err != nil {
-
-			attestation.Status = ProcessError
-			return err
-
-		}
-
-		attestation.abi = m.abiConfig.ResponseArguments[attType]
-
-		verifier, ok := m.VerifierServer(attTypeAndSource)
->>>>>>> b524db7c
-
+	if err != nil {
 		attestation.Status = ProcessError
 		return err
-
-	}
+	}
+
+	attType, err := attestation.Request.AttestationType()
+	if err != nil {
+		attestation.Status = ProcessError
+		return err
+	}
+
+	attestation.abi = m.abiConfig.ResponseArguments[attType]
 
 	verifier, ok := m.VerifierServer(attTypeAndSource)
 
@@ -267,33 +257,21 @@
 
 	}
 
-<<<<<<< HEAD
 	attestation.Status = Processing
 
 	err = ResolveAttestationRequest(attestation, verifier)
-=======
-			return err
-		} else {
-			log.Println("Response received, validating...")
-			err := attestation.validateResponse()
-			log.Println(attestation.Status, attestation.RoundID)
-			return err
-		}
-	}()
->>>>>>> b524db7c
 
 	if err != nil {
 		log.Println("Error resolving attestation request")
 		attestation.Status = ProcessError
 
 		return err
-	}
-
-	log.Println("Response received, validating...")
-	err = attestation.validateResponse()
-	log.Println(attestation.Status, attestation.RoundID)
-
-	return err
+	} else {
+		log.Println("Response received, validating...")
+		err := attestation.validateResponse()
+		log.Println(attestation.Status, attestation.RoundID)
+		return err
+	}
 }
 
 // OnSigningPolicy parsed SigningPolicyInitialized log and stores it into the signingPolicyStorage.
